--- conflicted
+++ resolved
@@ -7,18 +7,12 @@
     [Serializable]
     public class SvmLayer : LayerBase, ILastLayer, IClassificationLayer
     {
-<<<<<<< HEAD
-        private SvmLayer()
-        {
-        }
 
         public SvmLayer(int classCount)
         {
             this.ClassCount = classCount;
         }
 
-=======
->>>>>>> 26fd18da
         [DataMember]
         public int ClassCount { get; set; }
 
@@ -80,5 +74,5 @@
             this.OutputWidth = 1;
             this.OutputHeight = 1;
         }
-    }
+        }
 }