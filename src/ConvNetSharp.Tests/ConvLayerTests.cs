--- conflicted
+++ resolved
@@ -80,20 +80,7 @@
                 deserialized = formatter.Deserialize(ms) as ConvLayer;
             }
 
-<<<<<<< HEAD
-            Assert.AreEqual(layer.BiasPref, desrialized.BiasPref);
-            Assert.AreEqual(layer.Stride, desrialized.Stride);
-            Assert.AreEqual(layer.Pad, desrialized.Pad);
-            Assert.AreEqual(layer.Filters.Count, desrialized.Filters.Count);
-            Assert.AreEqual(layer.InputDepth, desrialized.InputDepth);
-            Assert.AreEqual(layer.InputHeight, desrialized.InputHeight);
-            Assert.AreEqual(layer.InputWidth, desrialized.InputWidth);
-            Assert.AreEqual(layer.L1DecayMul, desrialized.L1DecayMul);
-            Assert.AreEqual(layer.L2DecayMul, desrialized.L2DecayMul);
-            Assert.AreEqual(layer.OutputDepth, desrialized.OutputDepth);
-            Assert.AreEqual(layer.OutputHeight, desrialized.OutputHeight);
-            Assert.AreEqual(layer.OutputWidth, desrialized.OutputWidth);
-=======
+
             Assert.AreEqual(layer.Activation, deserialized.Activation);
             Assert.AreEqual(layer.BiasPref, deserialized.BiasPref);
             Assert.AreEqual(layer.Stride, deserialized.Stride);
@@ -107,7 +94,6 @@
             Assert.AreEqual(layer.OutputDepth, deserialized.OutputDepth);
             Assert.AreEqual(layer.OutputHeight, deserialized.OutputHeight);
             Assert.AreEqual(layer.OutputWidth, deserialized.OutputWidth);
->>>>>>> 26fd18da
 
             for (int j = 0; j < layer.Filters.Count; j++)
             {
