--- conflicted
+++ resolved
@@ -82,24 +82,5 @@
 
             this.dropped = new bool[this.OutputWidth * this.OutputHeight * this.OutputDepth];
         }
-<<<<<<< HEAD
-
-        #region Serialization
-
-        public override void GetObjectData(SerializationInfo info, StreamingContext context)
-        {
-            base.GetObjectData(info, context);
-
-            info.AddValue("DropProb", this.DropProb);
-        }
-
-        private DropOutLayer(SerializationInfo info, StreamingContext context) : base(info, context)
-        {
-            this.DropProb = info.GetDouble("DropProb");
-        }
-
-        #endregion
-=======
->>>>>>> 26fd18da
-    }
+       
 }