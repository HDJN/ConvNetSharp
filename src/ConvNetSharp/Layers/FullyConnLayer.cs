﻿using System;
using System.Collections.Generic;
using System.Runtime.Serialization;
using System.Threading.Tasks;

namespace ConvNetSharp.Layers
{
    [DataContract]
    [Serializable]
    public class FullyConnLayer : LayerBase, IDotProductLayer
    {
        [DataMember]
        private int inputCount;

<<<<<<< HEAD
        public FullyConnLayer()
        {

        }

        public FullyConnLayer(int neuronCount)
        {
            this.NeuronCount = neuronCount;
=======
        public FullyConnLayer(int neuronCount, Activation activation = Activation.Undefined)
        {
            this.NeuronCount = neuronCount;
            Activation = activation;
>>>>>>> 26fd18da

            this.L1DecayMul = 0.0;
            this.L2DecayMul = 1.0;
        }

        [DataMember]
        public Volume Biases { get; private set; }

        [DataMember]
        public List<Volume> Filters { get; private set; }

        [DataMember]
        public double L1DecayMul { get; set; }

        [DataMember]
        public double L2DecayMul { get; set; }

        [DataMember]
        public int NeuronCount { get; private set; }


        [DataMember]
        public double BiasPref { get; set; }

        public override Volume Forward(Volume input, bool isTraining = false)
        {
            this.InputActivation = input;
            var outputActivation = new Volume(1, 1, this.OutputDepth, 0.0);
            double[] vw = input.Weights;

#if PARALLEL
            Parallel.For(0, this.OutputDepth, i =>
#else
            for (var i = 0; i < this.OutputDepth; i++)
#endif
            {
                var a = 0.0;
                double[] wi = this.Filters[i].Weights;

                for (var d = 0; d < this.inputCount; d++)
                {
                    a += vw[d] * wi[d]; // for efficiency use Vols directly for now
                }

                a += this.Biases.Weights[i];
                outputActivation.Weights[i] = a;
            }
#if PARALLEL
                );
#endif

            this.OutputActivation = outputActivation;
            return this.OutputActivation;
        }

        public override void Backward()
        {
            var volume = this.InputActivation;
            volume.WeightGradients = new double[volume.Weights.Length]; // zero out the gradient in input Vol

            // compute gradient wrt weights and data
#if PARALLEL
            var lockObject = new object();
            Parallel.For(0, this.OutputDepth, () => new double[volume.Weights.Length], (i, state, temp) =>
#else
            var temp = volume.WeightGradients;
            for (var i = 0; i < this.OutputDepth; i++)
#endif
            {
                var tfi = this.Filters[i];
                var chainGradient = this.OutputActivation.WeightGradients[i];
                for (var d = 0; d < this.inputCount; d++)
                {
                    temp[d] += tfi.Weights[d] * chainGradient; // grad wrt input data
                    tfi.WeightGradients[d] += volume.Weights[d] * chainGradient; // grad wrt params
                }
                this.Biases.WeightGradients[i] += chainGradient;

#if !PARALLEL
            }
#else
                return temp;
            }
                , result =>
                {
                    lock (lockObject)
                    {
                        for (var i = 0; i < this.inputCount; i++)
                        {
                            volume.WeightGradients[i] += result[i];
                        }
                    }
                }
                );
#endif
        }

        public override void Init(int inputWidth, int inputHeight, int inputDepth)
        {
            base.Init(inputWidth, inputHeight, inputDepth);

            // required
            // ok fine we will allow 'filters' as the word as well
            this.OutputDepth = this.NeuronCount;

            // computed
            this.inputCount = inputWidth * inputHeight * inputDepth;
            this.OutputWidth = 1;
            this.OutputHeight = 1;

            // initializations
            var bias = this.BiasPref;
            this.Filters = new List<Volume>();

            for (var i = 0; i < this.OutputDepth; i++)
            {
                this.Filters.Add(new Volume(1, 1, this.inputCount));
            }

            this.Biases = new Volume(1, 1, this.OutputDepth, bias);
        }

        public override List<ParametersAndGradients> GetParametersAndGradients()
        {
            var response = new List<ParametersAndGradients>();
            for (var i = 0; i < this.OutputDepth; i++)
            {
                response.Add(new ParametersAndGradients
                {
                    Parameters = this.Filters[i].Weights,
                    Gradients = this.Filters[i].WeightGradients,
                    L2DecayMul = this.L2DecayMul,
                    L1DecayMul = this.L1DecayMul
                });
            }

            response.Add(new ParametersAndGradients
            {
                Parameters = this.Biases.Weights,
                Gradients = this.Biases.WeightGradients,
                L1DecayMul = 0.0,
                L2DecayMul = 0.0
            });

            return response;
        }
<<<<<<< HEAD

        #region Serialization

        public override void GetObjectData(SerializationInfo info, StreamingContext context)
        {
            base.GetObjectData(info, context);

            info.AddValue("NeuronCount", this.NeuronCount);
            info.AddValue("inputCount", this.inputCount);
            info.AddValue("BiasPref", this.BiasPref);
            info.AddValue("Biases", this.Biases, typeof(Volume));

            for (int i = 0; i < this.OutputDepth; i++)
            {
                info.AddValue("Filter#" + i, this.Filters[i], typeof(Volume));
            }

            info.AddValue("L1DecayMul", this.L1DecayMul);
            info.AddValue("L2DecayMul", this.L2DecayMul);
        }

        private FullyConnLayer(SerializationInfo info, StreamingContext context) : base(info, context)
        {
            this.NeuronCount = info.GetInt32("NeuronCount");
            this.inputCount = info.GetInt32("inputCount");
            this.BiasPref = info.GetDouble("BiasPref");
            this.Biases = (Volume)info.GetValue("Biases", typeof(Volume));

            this.Filters = new List<Volume>();
            for (int i = 0; i < this.OutputDepth; i++)
            {
                var filter = info.GetValue("Filter#" + i, typeof(Volume)) as Volume;
                this.Filters.Add(filter);
            }

            this.L1DecayMul = info.GetDouble("L1DecayMul");
            this.L2DecayMul = info.GetDouble("L2DecayMul");
        }

        #endregion
=======
>>>>>>> 26fd18da
    }
}<|MERGE_RESOLUTION|>--- conflicted
+++ resolved
@@ -12,31 +12,17 @@
         [DataMember]
         private int inputCount;
 
-<<<<<<< HEAD
-        public FullyConnLayer()
-        {
-
-        }
-
         public FullyConnLayer(int neuronCount)
         {
             this.NeuronCount = neuronCount;
-=======
-        public FullyConnLayer(int neuronCount, Activation activation = Activation.Undefined)
-        {
-            this.NeuronCount = neuronCount;
-            Activation = activation;
->>>>>>> 26fd18da
 
             this.L1DecayMul = 0.0;
             this.L2DecayMul = 1.0;
         }
 
         [DataMember]
-        public Volume Biases { get; private set; }
 
         [DataMember]
-        public List<Volume> Filters { get; private set; }
 
         [DataMember]
         public double L1DecayMul { get; set; }
@@ -45,7 +31,6 @@
         public double L2DecayMul { get; set; }
 
         [DataMember]
-        public int NeuronCount { get; private set; }
 
 
         [DataMember]
@@ -173,48 +158,5 @@
 
             return response;
         }
-<<<<<<< HEAD
-
-        #region Serialization
-
-        public override void GetObjectData(SerializationInfo info, StreamingContext context)
-        {
-            base.GetObjectData(info, context);
-
-            info.AddValue("NeuronCount", this.NeuronCount);
-            info.AddValue("inputCount", this.inputCount);
-            info.AddValue("BiasPref", this.BiasPref);
-            info.AddValue("Biases", this.Biases, typeof(Volume));
-
-            for (int i = 0; i < this.OutputDepth; i++)
-            {
-                info.AddValue("Filter#" + i, this.Filters[i], typeof(Volume));
-            }
-
-            info.AddValue("L1DecayMul", this.L1DecayMul);
-            info.AddValue("L2DecayMul", this.L2DecayMul);
-        }
-
-        private FullyConnLayer(SerializationInfo info, StreamingContext context) : base(info, context)
-        {
-            this.NeuronCount = info.GetInt32("NeuronCount");
-            this.inputCount = info.GetInt32("inputCount");
-            this.BiasPref = info.GetDouble("BiasPref");
-            this.Biases = (Volume)info.GetValue("Biases", typeof(Volume));
-
-            this.Filters = new List<Volume>();
-            for (int i = 0; i < this.OutputDepth; i++)
-            {
-                var filter = info.GetValue("Filter#" + i, typeof(Volume)) as Volume;
-                this.Filters.Add(filter);
-            }
-
-            this.L1DecayMul = info.GetDouble("L1DecayMul");
-            this.L2DecayMul = info.GetDouble("L2DecayMul");
-        }
-
-        #endregion
-=======
->>>>>>> 26fd18da
-    }
+        
 }