﻿using System;
using System.Collections.Generic;
using System.Runtime.Serialization;
using System.Threading.Tasks;

namespace ConvNetSharp.Layers
{
    [DataContract]
    [Serializable]
    public class ConvLayer : LayerBase, IDotProductLayer
    {
        public ConvLayer(int width, int height, int filterCount)
        {
            this.L1DecayMul = 0.0;
            this.L2DecayMul = 1.0;
            this.Stride = 1;
            this.Pad = 0;

            this.FilterCount = filterCount;
            this.Width = width;
            this.Height = height;
        }

        [DataMember]
        public int Width { get; private set; }

        [DataMember]
        public int Height { get; private set; }

        [DataMember]
        public Volume Biases { get; private set; }

        [DataMember]
        public List<Volume> Filters { get; private set; }

        [DataMember]
        public int FilterCount { get; private set; }

        [DataMember]
        public double L1DecayMul { get; set; }

        [DataMember]
        public double L2DecayMul { get; set; }

        [DataMember]
        public int Stride { get; set; }

        [DataMember]
        public int Pad { get; set; }

        [DataMember]
        public double BiasPref { get; set; }

        public override Volume Forward(Volume input, bool isTraining = false)
        {
            // optimized code by @mdda that achieves 2x speedup over previous version

            this.InputActivation = input;
            var outputActivation = new Volume(this.OutputWidth, this.OutputHeight, this.OutputDepth, 0.0);

            var volumeWidth = input.Width;
            var volumeHeight = input.Height;
            var xyStride = this.Stride;

#if PARALLEL
            Parallel.For(0, this.OutputDepth, depth =>
#else
            for (var depth = 0; depth < this.OutputDepth; depth++)
#endif
            {
                var filter = this.Filters[depth];
                var y = -this.Pad;

                for (var ay = 0; ay < this.OutputHeight; y += xyStride, ay++)
                {
                    // xyStride
                    var x = -this.Pad;
                    for (var ax = 0; ax < this.OutputWidth; x += xyStride, ax++)
                    {
                        // xyStride

                        // convolve centered at this particular location
                        var a = 0.0;
                        for (var fy = 0; fy < filter.Height; fy++)
                        {
                            var oy = y + fy; // coordinates in the original input array coordinates
                            for (var fx = 0; fx < filter.Width; fx++)
                            {
                                var ox = x + fx;
                                if (oy >= 0 && oy < volumeHeight && ox >= 0 && ox < volumeWidth)
                                {
                                    for (var fd = 0; fd < filter.Depth; fd++)
                                    {
                                        // avoid function call overhead (x2) for efficiency, compromise modularity :(
                                        a += filter.Weights[(filter.Width * fy + fx) * filter.Depth + fd] *
                                             input.Weights[(volumeWidth * oy + ox) * input.Depth + fd];
                                    }
                                }
                            }
                        }

                        a += this.Biases.Weights[depth];
                        outputActivation.Set(ax, ay, depth, a);
                    }
                }
            }
#if PARALLEL
                );
#endif

            this.OutputActivation = outputActivation;
            return this.OutputActivation;
        }

        public override void Backward()
        {
            var volume = this.InputActivation;
            volume.WeightGradients = new double[volume.Weights.Length]; // zero out gradient wrt bottom data, we're about to fill it

            var volumeWidth = volume.Width;
            var volumeHeight = volume.Height;
            var volumeDepth = volume.Depth;
            var xyStride = this.Stride;

#if PARALLEL
            var locker = new object();
            Parallel.For(0, this.OutputDepth, () => new Volume(volumeWidth, volumeHeight, volumeDepth, 0), (depth, state, temp) =>
#else
            var temp = volume;
            for (var depth = 0; depth < this.OutputDepth; depth++)
#endif
            {
                var filter = this.Filters[depth];
                var y = -this.Pad;
                for (var ay = 0; ay < this.OutputHeight; y += xyStride, ay++)
                {
                    // xyStride
                    var x = -this.Pad;
                    for (var ax = 0; ax < this.OutputWidth; x += xyStride, ax++)
                    {
                        // xyStride

                        // convolve centered at this particular location
                        var chainGradient = this.OutputActivation.GetGradient(ax, ay, depth);
                        // gradient from above, from chain rule
                        for (var fy = 0; fy < filter.Height; fy++)
                        {
                            var oy = y + fy; // coordinates in the original input array coordinates
                            for (var fx = 0; fx < filter.Width; fx++)
                            {
                                var ox = x + fx;
                                if (oy >= 0 && oy < volumeHeight && ox >= 0 && ox < volumeWidth)
                                {
                                    for (var fd = 0; fd < filter.Depth; fd++)
                                    {
                                        filter.AddGradient(fx, fy, fd, volume.Get(ox, oy, fd) * chainGradient);
                                        temp.AddGradient(ox, oy, fd, filter.Get(fx, fy, fd) * chainGradient);
                                    }
                                }
                            }
                        }

                        this.Biases.WeightGradients[depth] += chainGradient;
                    }
                }

#if !PARALLEL
            }
#else
                return temp;
            }
                ,
                result =>
                {
                    lock (locker)
                    {
                        volume.AddGradientFrom(result);
                    }
                });
#endif
        }

        public override void Init(int inputWidth, int inputHeight, int inputDepth)
        {
            base.Init(inputWidth, inputHeight, inputDepth);

            // required
            this.OutputDepth = this.FilterCount;

            // computed
            // note we are doing floor, so if the strided convolution of the filter doesnt fit into the input
            // volume exactly, the output volume will be trimmed and not contain the (incomplete) computed
            // final application.
            this.OutputWidth = (int)Math.Floor((this.InputWidth + this.Pad * 2 - this.Width) / (double)this.Stride + 1);
            this.OutputHeight = (int)Math.Floor((this.InputHeight + this.Pad * 2 - this.Height) / (double)this.Stride + 1);

            // initializations
            var bias = this.BiasPref;
            this.Filters = new List<Volume>();

            for (var i = 0; i < this.OutputDepth; i++)
            {
                this.Filters.Add(new Volume(this.Width, this.Height, this.InputDepth));
            }

            this.Biases = new Volume(1, 1, this.OutputDepth, bias);
        }

        public override List<ParametersAndGradients> GetParametersAndGradients()
        {
            var response = new List<ParametersAndGradients>();
            for (var i = 0; i < this.OutputDepth; i++)
            {
                response.Add(new ParametersAndGradients
                {
                    Parameters = this.Filters[i].Weights,
                    Gradients = this.Filters[i].WeightGradients,
                    L2DecayMul = this.L2DecayMul,
                    L1DecayMul = this.L1DecayMul
                });
            }

            response.Add(new ParametersAndGradients
            {
                Parameters = this.Biases.Weights,
                Gradients = this.Biases.WeightGradients,
                L1DecayMul = 0.0,
                L2DecayMul = 0.0
            });

            return response;
        }
<<<<<<< HEAD

        #region Serialization

        public override void GetObjectData(SerializationInfo info, StreamingContext context)
        {
            base.GetObjectData(info, context);

            info.AddValue("BiasPref", this.BiasPref);
            info.AddValue("Stride", this.Stride);
            info.AddValue("Pad", this.Pad);
            info.AddValue("Biases", this.Biases, typeof(Volume));

            for (int i = 0; i < this.OutputDepth; i++)
            {
                info.AddValue("Filter#" + i, this.Filters[i], typeof(Volume));
            }

            info.AddValue("L1DecayMul", this.L1DecayMul);
            info.AddValue("L2DecayMul", this.L2DecayMul);
        }

        private ConvLayer(SerializationInfo info, StreamingContext context) : base(info, context)
        {
            this.BiasPref = info.GetDouble("BiasPref");
            this.Stride = info.GetInt32("Stride");
            this.Pad = info.GetInt32("Pad");
            this.Biases = (Volume)info.GetValue("Biases", typeof(Volume));

            this.Filters = new List<Volume>();
            for (int i = 0; i < this.OutputDepth; i++)
            {
                var filter = info.GetValue("Filter#" + i, typeof(Volume)) as Volume;
                this.Filters.Add(filter);
            }

            this.L1DecayMul = info.GetDouble("L1DecayMul");
            this.L2DecayMul = info.GetDouble("L2DecayMul");
        }

        #endregion
=======
>>>>>>> 26fd18da
    }
}<|MERGE_RESOLUTION|>--- conflicted
+++ resolved
@@ -230,48 +230,5 @@
 
             return response;
         }
-<<<<<<< HEAD
-
-        #region Serialization
-
-        public override void GetObjectData(SerializationInfo info, StreamingContext context)
-        {
-            base.GetObjectData(info, context);
-
-            info.AddValue("BiasPref", this.BiasPref);
-            info.AddValue("Stride", this.Stride);
-            info.AddValue("Pad", this.Pad);
-            info.AddValue("Biases", this.Biases, typeof(Volume));
-
-            for (int i = 0; i < this.OutputDepth; i++)
-            {
-                info.AddValue("Filter#" + i, this.Filters[i], typeof(Volume));
-            }
-
-            info.AddValue("L1DecayMul", this.L1DecayMul);
-            info.AddValue("L2DecayMul", this.L2DecayMul);
-        }
-
-        private ConvLayer(SerializationInfo info, StreamingContext context) : base(info, context)
-        {
-            this.BiasPref = info.GetDouble("BiasPref");
-            this.Stride = info.GetInt32("Stride");
-            this.Pad = info.GetInt32("Pad");
-            this.Biases = (Volume)info.GetValue("Biases", typeof(Volume));
-
-            this.Filters = new List<Volume>();
-            for (int i = 0; i < this.OutputDepth; i++)
-            {
-                var filter = info.GetValue("Filter#" + i, typeof(Volume)) as Volume;
-                this.Filters.Add(filter);
-            }
-
-            this.L1DecayMul = info.GetDouble("L1DecayMul");
-            this.L2DecayMul = info.GetDouble("L2DecayMul");
-        }
-
-        #endregion
-=======
->>>>>>> 26fd18da
-    }
+            }
 }